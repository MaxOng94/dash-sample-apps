# these apps are ignored for deployment
dash-summarize
<<<<<<< HEAD
dash-translate
dash-cuml-umap
=======
dash-chatbot
dash-translate
>>>>>>> ea29eaca
<|MERGE_RESOLUTION|>--- conflicted
+++ resolved
@@ -1,9 +1,6 @@
 # these apps are ignored for deployment
 dash-summarize
-<<<<<<< HEAD
 dash-translate
 dash-cuml-umap
-=======
 dash-chatbot
-dash-translate
->>>>>>> ea29eaca
+dash-translate