# these apps are ignored for deployment
dash-summarize
<<<<<<< HEAD
dash-chatbot
=======
dash-translate
>>>>>>> c9b05762
<|MERGE_RESOLUTION|>--- conflicted
+++ resolved
@@ -1,7 +1,4 @@
 # these apps are ignored for deployment
 dash-summarize
-<<<<<<< HEAD
 dash-chatbot
-=======
-dash-translate
->>>>>>> c9b05762
+dash-translate