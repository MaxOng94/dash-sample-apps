version: 2.0

jobs:
  test_black:
    docker:
      - image: circleci/python:3.6-stretch-node-browsers
    working_directory: ~/dash-sample-apps

    steps:
      - checkout
      - run:
          name: install black
          command: |
            sudo pip install black
      - run:
          name: run black
          command: |
            black . --check
  deploy_to_playground:
    docker:
      - image: circleci/python:3.6-stretch
    working_directory: ~/dash-sample-apps
    steps:
      - checkout
      - run:
          name: Add plotly remote
          command: git remote add playground https://dash-playground.plotly.host/GIT/$CIRCLE_BRANCH
      - run:
          name: Create helper-script
          command: printf '#!/bin/bash\necho username=$PLAYGROUND_DEPLOY_USERNAME\necho password=$PLAYGROUND_DEPLOY_PASSWORD' >> /home/circleci/helper-script.sh
      - run:
          name: Set up git config
          command: git config credential.helper "/bin/bash /home/circleci/helper-script.sh"
      - run:
          name: Deploy
          command: |
<<<<<<< HEAD
          APPS_MODIFIED=$(git diff origin/master origin/$CIRCLE_BRANCH --dirstat=files,1 apps/ | awk '{ split($2,a,"/"); if (length(a[2]) != 0) { print a[2]} }')
          for APP in $APPS_MODIFIED
          do
            if ["$APP" == "$CIRCLE_BRANCH"] 
            then
              git push playground $CIRCLE_BRANCH:master --force
            else
              echo "appname: $APP is not same as the branch name: $CIRCLE_BRANCH. Not deploying..."
            fi
          done
=======
            APPS_MODIFIED=$(git diff origin/master origin/$CIRCLE_BRANCH --dirstat=files,1 apps/ | awk '{ split($2,a,"/"); if (length(a[2]) != 0) { print a[2]} } ' | sort -u)
            if [ -z "$APPS_MODIFIED" ]
            then
                  echo "No app change detected. Skipping the deploy.."
                  exit 0
            fi

            for APP in $APPS_MODIFIED
            do
              if [ "$APP" == "$CIRCLE_BRANCH" ] 
              then
                if [[ $APP =~ "dashr" ]]
                then
                  cp ~/dash-sample-apps/apps/"$APP"/Aptfile ~/dash-sample-apps/
                  cp ~/dash-sample-apps/apps/"$APP"/Procfile ~/dash-sample-apps/
                  cp ~/dash-sample-apps/apps/"$APP"/.buildpacks ~/dash-sample-apps/
                  cp ~/dash-sample-apps/apps/"$APP"/init.R ~/dash-sample-apps/
                  # app.json tries to call python predeploy, which is not needed for R apps:
                  rm ~/dash-sample-apps/app.json
                  git config --global user.email '<>' # Leave email blank
                  git config --global user.name "Circle MonoRepo Automatic Deployer"
                  git add . && git commit -a -m "Deployed commit: $CIRCLE_SHA1"
                fi
                git push playground $CIRCLE_BRANCH:master --force
                exit 0
              else
                echo "appname: $APP is not same as the branchname: $CIRCLE_BRANCH. Not deploying..."
              fi
            done
            echo "Deploy failed because of a branchname/appname mismatch. Exiting..."
            exit 1
>>>>>>> 312d7ba4
  deploy_to_gallery:
    docker:
      - image: circleci/python:3.6-stretch
    working_directory: ~/dash-sample-apps
    steps:
      - checkout
      - run:
          name: Add plotly remote
          command: git remote add gallery https://dash-gallery.plotly.host/GIT/$CIRCLE_BRANCH
      - run:
          name: Create helper-script
          command: printf '#!/bin/bash\necho username=$GALLERY_DEPLOY_USERNAME\necho password=$GALLERY_DEPLOY_PASSWORD' >> /home/circleci/helper-script.sh
      - run:
          name: Set up git config
          command: git config credential.helper "/bin/bash /home/circleci/helper-script.sh"
      - run:
          name: Deploy
          command: |
            APPS_MODIFIED=$(git diff origin/production origin/master --dirstat=files,1 apps/ | awk '{ split($2,a,"/"); if (length(a[2]) != 0) { print a[2]} }' | sort -u)
            for APP in $APPS_MODIFIED
            do
              git remote add $APP https://dash-gallery.plotly.host/GIT/$APP
              git push $APP master --force
            done
      - run:
          name: Push to production
          command: |
              git push git@github.com:plotly/dash-sample-apps master:production

workflows:
  version: 2
  test-and-deploy:
    jobs:
      - test_black
      - deploy_to_playground:
          requires:
            - test_black
          filters:
            branches:
              ignore:
              - production
              - master
      - deploy_to_gallery:
          requires:
            - test_black
          filters:
            branches:
              only:
              - master<|MERGE_RESOLUTION|>--- conflicted
+++ resolved
@@ -34,18 +34,6 @@
       - run:
           name: Deploy
           command: |
-<<<<<<< HEAD
-          APPS_MODIFIED=$(git diff origin/master origin/$CIRCLE_BRANCH --dirstat=files,1 apps/ | awk '{ split($2,a,"/"); if (length(a[2]) != 0) { print a[2]} }')
-          for APP in $APPS_MODIFIED
-          do
-            if ["$APP" == "$CIRCLE_BRANCH"] 
-            then
-              git push playground $CIRCLE_BRANCH:master --force
-            else
-              echo "appname: $APP is not same as the branch name: $CIRCLE_BRANCH. Not deploying..."
-            fi
-          done
-=======
             APPS_MODIFIED=$(git diff origin/master origin/$CIRCLE_BRANCH --dirstat=files,1 apps/ | awk '{ split($2,a,"/"); if (length(a[2]) != 0) { print a[2]} } ' | sort -u)
             if [ -z "$APPS_MODIFIED" ]
             then
@@ -77,7 +65,6 @@
             done
             echo "Deploy failed because of a branchname/appname mismatch. Exiting..."
             exit 1
->>>>>>> 312d7ba4
   deploy_to_gallery:
     docker:
       - image: circleci/python:3.6-stretch
